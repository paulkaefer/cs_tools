--- conflicted
+++ resolved
@@ -19,9 +19,5 @@
         # add to our model endpoints
         self._metadata = Metadata(self)
         self._dependency = Dependency(self)
-<<<<<<< HEAD
         self._security = Security(self)
-=======
-        self._security = Security(self)
-        self._periscope = Periscope(self)
->>>>>>> e8da4cfe
+        self._periscope = Periscope(self)