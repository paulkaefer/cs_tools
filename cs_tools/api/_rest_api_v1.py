from __future__ import annotations

from typing import Any, List, Dict
from io import BufferedIOBase
import datetime as dt
import tempfile
import pathlib
import logging
import json
import time

import httpx

from cs_tools.api._utils import scrub_undefined, scrub_sensitive, dumps, UNDEFINED
from cs_tools._version import __version__
from cs_tools.types import (
    MetadataObjectSubtype,
    ShareModeAccessLevel,
    MetadataObjectType,
    ConnectionMetadata,
    SecurityPrincipal,
    MetadataCategory,
    TMLImportPolicy,
    PermissionType,
    ConnectionType,
    UserProfile,
    FormatType,
    TMLObject,
    SortOrder,
    TMLType,
    GUID,
    SharingVisibility,
    GroupPrivilege,
    GroupInfo,
)

log = logging.getLogger(__name__)


class RESTAPIv1:
    """
    Implementation of the REST API v1.
    """

    def __init__(self, ts_url: str, **client_opts):
        client_opts["base_url"] = ts_url
        self.session = httpx.Client(**client_opts)

        # DEV NOTE: @boonhapus 2023/01/08
        #    these are enforced client settings regardless of API call
        #
        #    TIMEOUT = 15 minutes
        #    HEADERS = metadata about requests sent to the ThoughtSpot server
        #
        self.session.timeout = 15 * 60
        self.session.headers.update(
            {
                "x-requested-by": "CS Tools",
                "user-agent": f"cs_tools/{__version__} (+github: thoughtspot/cs_tools)"
            }
        )

    # PASSTHRU

    def post(self, endpoint: str, **passthru):
        return self.request("POST", endpoint, **passthru)

    def get(self, endpoint: str, **passthru):
        return self.request("GET", endpoint, **passthru)

    def put(self, endpoint: str, **passthru):
        return self.request("PUT", endpoint, **passthru)

    def delete(self, endpoint: str, **passthru):
        return self.request("DELETE", endpoint, **passthru)

    # CLIENT

    def request(self, method: str, endpoint: str, **request_kw) -> httpx.Response:
        """Make an HTTP request."""
        request_kw = scrub_undefined(request_kw)
        secure = scrub_sensitive(request_kw)

        log.debug(f">> {method.upper()} to {endpoint} with keywords {secure}")

        try:
            r = self.session.request(method, endpoint, **request_kw)
        except httpx.RequestError as e:
            log.debug("Something went wrong calling the ThoughtSpot API", exc_info=True)
            log.warning(f"Could not connect to your ThoughtSpot cluster: {e}")
            raise e from None

        log.debug(f"<< HTTP: {r.status_code}")

        if r.text:
            TRACE = 5
            log.log(TRACE, "<< CONTENT:\n\n%s", r.text)

        attempts = 0

        # exponential backoff to 3 attempts (4s, 16s, 64s)
        while r.status_code in (httpx.codes.GATEWAY_TIMEOUT, httpx.codes.BAD_GATEWAY):
            attempts += 1

            if attempts > 3:
                break

            backoff = 4 ** attempts
            log.warning(f"Your ThoughtSpot cluster didn't respond to '{method} {endpoint}', backing off for {backoff}s")
            time.sleep(backoff)
<<<<<<< HEAD
            r = super().request(method, endpoint, **request_kw)
=======
            r = self.session.request(method, endpoint, **request_kw)
>>>>>>> 7f064659

        if r.is_error:
            r.raise_for_status()

        return r

    # ==================================================================================================================
    # SESSION     ::  https://developers.thoughtspot.com/docs/?pageid=rest-api-reference#_session_management
    # ==================================================================================================================

    def _trusted_auth(self, *, username: str, secret: GUID) -> httpx.Response:
        # get the login token for a given user
        d = {"secret_key": secret, "username": username, "access_level": "FULL"}
        r = self.post("callosum/v1/tspublic/v1/session/auth/token", data=d)

        # establish a session as that user, using the token
        d = {"auth_token": r.text, "username": username}
        r = self.post("callosum/v1/tspublic/v1/session/login/token", data=d)
        return r

    def session_login(self, *, username: str, password: str) -> httpx.Response:
        d = {"username": username, "password": password}
        r = self.post("callosum/v1/tspublic/v1/session/login", data=d)
        return r

    def session_logout(self) -> httpx.Response:
        r = self.post("callosum/v1/tspublic/v1/session/logout")
        return r

    def session_orgs_read(self) -> httpx.Response:
        p = {"batchsize": -1, "offset": -1}
        r = self.get("callosum/v1/tspublic/v1/session/orgs", params=p)
        return r

    def session_orgs_update(self, *, org_id: int) -> httpx.Response:
        d = {"orgid": org_id}
        r = self.put("callosum/v1/tspublic/v1/session/orgs", data=d)
        return r

    def session_info(self) -> httpx.Response:
        r = self.get("callosum/v1/tspublic/v1/session/info")
        return r

    # ==================================================================================================================
    # ORG         ::  NOT YET SET
    # ==================================================================================================================

    def org_read(self, *, org_id: int = UNDEFINED, org_name: str = UNDEFINED) -> httpx.Response:
        p = {"id": org_id, "name": org_name, "orgScope": "ALL"}
        r = self.get("callosum/v1/tspublic/v1/org", params=p)
        return r

    def org_search(
        self, *, org_id: int = UNDEFINED, org_name: str = UNDEFINED, show_inactive: bool = False
    ) -> httpx.Response:
        d = {"id": org_id, "name": org_name, "showinactive": show_inactive, "orgScope": "ALL"}
        r = self.post("callosum/v1/tspublic/v1/org/search", data=d)
        return r

    # ==================================================================================================================
    # USER        ::  https://developers.thoughtspot.com/docs/?pageid=rest-api-reference#_user_management
    # ==================================================================================================================

    def user_create(
        self,
        *,
        username: str,
        email: str,
        display_name: str,
        password: str,
        sharing_visibility: SharingVisibility = "DEFAULT",
        user_type: str = "LOCAL_USER",
        user_properties: Dict[str, Any] = UNDEFINED,
        group_guids: List[GUID] = UNDEFINED,
        # org_id: int = UNDEFINED,
    ) -> httpx.Response:
        d = {
            "name": username,
            "email": email,
            "displayname": display_name,
            "password": password,
            "visibility": sharing_visibility,
            "usertype": user_type,
            "properties": user_properties,
            "groups": dumps(group_guids),
            "triggeredbyadmin": True,
        }
        r = self.post("callosum/v1/tspublic/v1/user", data=d)
        return r

    def user_read(self, *, user_guid: GUID = UNDEFINED, username: str = UNDEFINED) -> httpx.Response:
        p = {"userid": user_guid, "name": username}
        r = self.get("callosum/v1/tspublic/v1/user", params=p)
        return r

    def user_update(self, *, user_guid: GUID, content: UserProfile, password: str = UNDEFINED) -> httpx.Response:
        d = {"userid": user_guid, "content": json.dumps(content), "password": password, "triggeredbyadmin": True}
        r = self.put(f"callosum/v1/tspublic/v1/user/{user_guid}", data=d)
        return r

    def user_list(self) -> httpx.Response:
        r = self.get("callosum/v1/tspublic/v1/user/list")
        return r

    def user_transfer_ownership(
        self, *, from_username: str, to_username: str, object_guids: List[GUID] = UNDEFINED
    ) -> httpx.Response:
        p = {"fromUserName": from_username, "toUserName": to_username, "objectsID": dumps(object_guids)}
        r = self.post("callosum/v1/tspublic/v1/user/transfer/ownership", params=p)
        return r

    def user_sync(
        self,
        *,
        principals: List[SecurityPrincipal],
        apply_changes: bool = False,
        remove_deleted: bool = True,
        password: str = UNDEFINED,
    ) -> httpx.Response:
        fp = pathlib.Path(tempfile.gettempdir()) / f"principals-{dt.datetime.now():%Y%m%dT%H%M%S}.json"
        fp.write_text(json.dumps(principals, indent=4))

        f = {"principals": ("principals.json", fp.open("rb"), "application/json")}
        d = {"applyChanges": apply_changes, "removeDeleted": remove_deleted, "password": password}
        r = self.post("callosum/v1/tspublic/v1/user/sync", files=f, data=d)
        return r

    # ==================================================================================================================
    # GROUP       ::  https://developers.thoughtspot.com/docs/?pageid=rest-api-reference#_groups_and_privileges
    # ==================================================================================================================

    def group_create(
        self,
        *,
        group_name: str,
        display_name: str,
        description: str = None,
        privileges: List[GroupPrivilege],
        sharing_visibility: SharingVisibility = "DEFAULT",
        group_type: str = "LOCAL_GROUP",
    ) -> httpx.Response:
        d = {
            "name": group_name,
            "display_name": display_name,
            "description": description,
            "privileges": dumps(privileges),
            "visibility": sharing_visibility,
            "grouptype": group_type,
        }
        r = self.post("callosum/v1/tspublic/v1/group", data=d)
        return r

    def group_read(self, *, group_guid: GUID = UNDEFINED, group_name: str = UNDEFINED) -> httpx.Response:
        p = {"groupid": group_guid, "name": group_name}
        r = self.get("callosum/v1/tspublic/v1/group", params=p)
        return r

    def group_update(self, *, group_guid: GUID, content: GroupInfo) -> httpx.Response:
        d = {"groupid": group_guid, "content": json.dumps(content), "triggeredbyadmin": True}
        r = self.put(f"callosum/v1/tspublic/v1/group/{group_guid}", data=d)
        return r

    def group_list_users(self, *, group_guid: GUID) -> httpx.Response:
        r = self.get(f"callosum/v1/tspublic/v1/group/{group_guid}/users")
        return r

    def group_add_user(self, *, group_guid: GUID, user_guid: GUID) -> httpx.Response:
        d = {"groupid": group_guid, "userid": user_guid}
        r = self.post(f"callosum/v1/tspublic/v1/group/{group_guid}/user/{user_guid}", data=d)
        return r

    # ==================================================================================================================
    # DATA        ::  https://developers.thoughtspot.com/docs/?pageid=rest-api-reference#_groups_and_privileges
    # ==================================================================================================================

    def search_data(
        self,
        *,
        query_string: str,
        data_source_guid: str,
        batchsize: int = -1,
        page_number: int = -1,
        offset: int = -1,
        format_type: FormatType = "COMPACT",
    ) -> httpx.Response:
        p = {
            "query_string": query_string,
            "data_source_guid": data_source_guid,
            "batchsize": batchsize,
            "pagenumber": page_number,
            "offset": offset,
            "formattpe": format_type,
        }
        r = self.post("callosum/v1/tspublic/v1/searchdata", params=p)
        return r

    # ==================================================================================================================
    # METADATA    ::  https://developers.thoughtspot.com/docs/?pageid=rest-api-reference#_metadata_management
    # ==================================================================================================================

    def metadata_assign_tag(
        self,
        *,
        metadata_guids: List[GUID],
        metadata_types: List[MetadataObjectType],
        tag_guids: List[GUID] = UNDEFINED,
        tag_names: List[str] = UNDEFINED,
    ) -> httpx.Response:
        d = {
            "id": dumps(metadata_guids),
            "type": dumps(metadata_types),
            "tagid": dumps(tag_guids),
            "tagname": dumps(tag_names),
        }
        r = self.post("callosum/v1/tspublic/v1/metadata/assigntag", data=d)
        return r

    def metadata_unassign_tag(
        self,
        *,
        metadata_guids: List[GUID],
        metadata_types: List[MetadataObjectType],
        tag_guids: List[GUID] = UNDEFINED,
        tag_names: List[str] = UNDEFINED,
    ) -> httpx.Response:
        d = {
            "id": dumps(metadata_guids),
            "type": dumps(metadata_types),
            "tagid": dumps(tag_guids),
            "tagname": dumps(tag_names),
        }
        r = self.post("callosum/v1/tspublic/v1/metadata/unassigntag", data=d)
        return r

    def metadata_list(
        self,
        *,
        metadata_type: MetadataObjectType = "QUESTION_ANSWER_BOOK",
        subtypes: List[MetadataObjectSubtype] = UNDEFINED,
        owner_types: List[MetadataObjectType] = UNDEFINED,
        category: MetadataCategory = "ALL",
        sort: SortOrder = "DEFAULT",
        sort_ascending: bool = UNDEFINED,
        offset: int = -1,
        batchsize: int = UNDEFINED,
        tag_names: List[str] = UNDEFINED,
        pattern: str = UNDEFINED,
        show_hidden: bool = False,
        skip_guids: List[GUID] = UNDEFINED,
        fetch_guids: List[GUID] = UNDEFINED,
        auto_created: bool = False,
        author_guid: GUID = UNDEFINED,
    ) -> httpx.Response:
        p = {
            "type": metadata_type,
            "subtypes": dumps(subtypes),
            "ownertypes": dumps(owner_types),
            "category": category,
            "sort": sort,
            "sortascending": sort_ascending,
            "offset": offset,
            "batchsize": batchsize,
            "tagname": dumps(tag_names),
            "pattern": pattern,
            "showhidden": show_hidden,
            "skipids": dumps(skip_guids),
            "fetchids": dumps(fetch_guids),
            "auto_created": auto_created,
            "authorguid": author_guid,
        }
        r = self.get("callosum/v1/tspublic/v1/metadata/list", params=p)
        return r

    def metadata_details(
        self,
        *,
        guids: List[GUID],
        metadata_type: MetadataObjectType = "LOGICAL_TABLE",
        show_hidden: bool = False,
    ) -> httpx.Response:
        p = {
            "type": metadata_type,
            "id": dumps(guids),
            "showhidden": show_hidden,
            "dropquestiondetails": False,
            "version": -1,
        }
        r = self.get("callosum/v1/tspublic/v1/metadata/details", params=p)
        return r

    def metadata_tml_export(
        self,
        *,
        export_guids: List[GUID],
        format_type: TMLType = "YAML",
        export_associated: bool = False,
        export_fqn: bool = True,  # this is a happier default
    ) -> httpx.Response:
        d = {
            "export_ids": dumps(export_guids),
            "formattype": format_type,
            "export_associated": export_associated,
            "export_fqn": export_fqn,
        }
        r = self.post("callosum/v1/tspublic/v1/metadata/tml/export", data=d)
        return r

    def metadata_tml_import(
        self,
        *,
        import_objects: List[TMLObject],
        import_policy: TMLImportPolicy = "VALIDATE_ONLY",
        force_create: bool = False,
    ) -> httpx.Response:
        d = {"import_objects": dumps(import_objects), "import_policy": import_policy, "force_create": force_create}
        r = self.post("callosum/v1/tspublic/v1/metadata/tml/import", data=d)
        return r

    # ==================================================================================================================
    # CONNECTION  ::  https://developers.thoughtspot.com/docs/?pageid=rest-api-reference#_data_connections
    # ==================================================================================================================

    def connection_fetch_connection(
        self,
        *,
        guid: GUID,
        include_columns: bool = False,
        config: ConnectionMetadata = UNDEFINED,
        authentication_type: str = "SERVICE_ACCOUNT"
    ) -> httpx.Response:
        d = {
            "id": guid,
            "includeColumns": include_columns,
            "config": config,
            "authentication_type": authentication_type
        }
        r = self.post("callosum/v1/tspublic/v1/connection/fetchConnection", data=d)
        return r

    def connection_fetch_live_columns(
        self,
        *,
        guid: GUID,
        tables: List[Dict[str, Any]] = UNDEFINED,
        config: ConnectionMetadata = UNDEFINED,
        authentication_type: str = "SERVICE_ACCOUNT"
    ) -> httpx.Response:
        d = {
            "connection_id": guid,
            "tables": dumps(tables),
            "config": config,
            "authentication_type": authentication_type
        }
        r = self.post("callosum/v1/connection/fetchLiveColumns", data=d)
        return r

    def connection_create(
        self,
        *,
        name: str,
        description: str,
        external_database_type: ConnectionType,
        create_empty: bool = False,
        metadata: ConnectionMetadata = UNDEFINED,
    ) -> httpx.Response:
        d = {
            "name": name,
            "description": description,
            "type": external_database_type,
            "createEmpty": create_empty,
            "metadata": metadata,
            # state  # inaccesible to the Developer
        }
        r = self.post("callosum/v1/tspublic/v1/connection/create", data=d)
        return r

    def connection_update(
        self,
        *,
        guid: GUID,
        name: str,
        description: str,
        external_database_type: ConnectionType,
        create_empty: bool = False,
        metadata: ConnectionMetadata = UNDEFINED,
    ) -> httpx.Response:
        d = {
            "name": name,
            "id": guid,
            "description": description,
            "type": external_database_type,
            "createEmpty": create_empty,
            "metadata": metadata,
            # state  # inaccesible to the Developer
        }
        r = self.post("callosum/v1/tspublic/v1/connection/update", data=d)
        return r

    def connection_export(self, *, guid: GUID) -> httpx.Response:
        p = {"id": guid}
        r = self.get("callosum/v1/tspublic/v1/connection/export", params=p)
        return r

    # ==================================================================================================================
    # DEPENDENCY  ::  https://developers.thoughtspot.com/docs/?pageid=rest-api-reference#_dependent_objects
    # ==================================================================================================================

    def dependency_list_dependents(
        self,
        *,
        guids: List[str],
        metadata_type: MetadataObjectType = "LOGICAL_TABLE",
        batchsize: int = -1,
        offset: int = -1,
    ) -> httpx.Response:
        d = {"type": metadata_type, "id": dumps(guids), "batchsize": batchsize, "offset": offset}
        r = self.post("callosum/v1/tspublic/v1/dependency/listdependents", data=d)
        return r

    # ==================================================================================================================
    # SECURITY    ::  https://developers.thoughtspot.com/docs/?pageid=rest-api-reference#_security
    # ==================================================================================================================

    def security_share(
        self,
        *,
        metadata_type: str,
        guids: List[GUID],
        # DEV NOTE: @boonhapus 2023/01/09
        #    this parameter deviates from the REST API V1 contract!
        #
        #    the contract expects "permission" to look like..
        #
        #    "permission": {
        #        "permissions": {
        #            <user-or-group-guid-to-share-to>: {
        #                "shareMode": <access-level>
        #            },
        #            <user-or-group-guid-to-share-to>: {
        #                "shareMode": <access-level>
        #            },
        #            ...
        #        }
        #    }
        #
        #    we'll supply the data in the grandchild format for ease of use.
        #
        permissions: Dict[GUID, ShareModeAccessLevel],
    ) -> httpx.Response:
        d = {
            "type": metadata_type,
            "id": dumps(guids),
            "permission": {
                "permissions": {
                    principal_guid: {"shareMode": access_level.value} for principal_guid, access_level in permissions.items()
                }
            },
            # we don't support these options
            "emailshares": UNDEFINED,
            "notify": UNDEFINED,
            "message": UNDEFINED,
        }
        r = self.post("callosum/v1/tspublic/v1/security/share", data=d)
        return r

    def security_metadata_permissions(
        self,
        *,
        metadata_type: MetadataObjectType,
        guids: List[GUID],
        dependent_share: bool = False,
        permission_type: PermissionType = "DEFINED",
    ) -> httpx.Response:
        p = {
            "type": metadata_type,
            "id": dumps(guids),
            "dependentshare": dependent_share,
            "permissiontype": permission_type,
        }
        r = self.get("callosum/v1/tspublic/v1/security/metadata/permissions", params=p)
        return r

    # ==================================================================================================================
    # THOUGHTSPOT DATASERVICE (tql, remote tsload API)
    # ==================================================================================================================

    @property
    def dataservice_url(self) -> httpx.URL:
        if hasattr(self, "_redirected_url_due_to_tsload_load_balancer"):
            url = self._redirected_url_due_to_tsload_load_balancer
        else:
            url = self.base_url.copy_with(port=8442)

        return url

    def dataservice_tokens_static(self) -> httpx.Response:
        r = self.get("ts_dataservice/v1/public/tql/tokens/static")
        return r

    def dataservice_tokens_dynamic(self) -> httpx.Response:
        r = self.get("ts_dataservice/v1/public/tql/tokens/dynamic")
        return r

    def dataservice_query(self, *, data: Any, timeout: float = UNDEFINED) -> httpx.Response:
        # Further reading on what can be passed to `data`
        #   https://docs.thoughtspot.com/software/latest/tql-service-api-ref.html#_inputoutput_structure
        #   https://docs.thoughtspot.com/software/latest/tql-service-api-ref.html#_request_body
        timeout = self.timeout if timeout is UNDEFINED else timeout
        r = self.post("ts_dataservice/v1/public/tql/query", timeout=timeout, json=data)
        return r

    def dataservice_script(self, *, data: Any, timeout: float = UNDEFINED) -> httpx.Response:
        # Further reading on what can be passed to `data`
        #   https://docs.thoughtspot.com/software/latest/tql-service-api-ref.html#_inputoutput_structure
        #   https://docs.thoughtspot.com/software/latest/tql-service-api-ref.html#_request_body_2
        timeout = self.timeout if timeout is UNDEFINED else timeout
        r = self.post("ts_dataservice/v1/public/tql/script", timeout=timeout, json=data)
        return r

    def dataservice_dataload_session(self, *, username: str, password: str) -> httpx.Response:
        fullpath = self.dataservice_url.copy_with(path="/ts_dataservice/v1/public/session")
        d = {"username": username, "password": password}
        r = self.post(fullpath, data=d)
        return r

    def dataservice_dataload_initialize(self, *, data: Any, timeout: float = UNDEFINED) -> httpx.Response:
        fullpath = self.dataservice_url.copy_with(path="/ts_dataservice/v1/public/loads")
        timeout = self.timeout if timeout is UNDEFINED else timeout
        r = self.post(fullpath, timeout=timeout, json=data)
        return r

    def dataservice_dataload_start(
        self, *, cycle_id: GUID, fd: BufferedIOBase | Any, timeout: float = UNDEFINED
    ) -> httpx.Response:
        # This endpoint returns immediately once the file uploads to the remote host.
        # Processing of the dataload happens concurrently, and this function may be
        # called multiple times to paralellize the full data load across multiple files.
        fullpath = self.dataservice_url.copy_with(path=f"/ts_dataservice/v1/public/loads/{cycle_id}")
        timeout = self.timeout if timeout is UNDEFINED else timeout
        r = self.post(fullpath, timeout=timeout, files={"upload-file": fd})
        return r

    def dataservice_dataload_commit(self, *, cycle_id: GUID) -> httpx.Response:
        fullpath = self.dataservice_url.copy_with(path=f"/ts_dataservice/v1/public/loads/{cycle_id}/commit")
        r = self.post(fullpath)
        return r

    def dataservice_dataload_status(self, *, cycle_id: GUID) -> httpx.Response:
        fullpath = self.dataservice_url.copy_with(path=f"/ts_dataservice/v1/public/loads/{cycle_id}")
        r = self.get(fullpath)
        return r

    def dataservice_dataload_bad_records(self, *, cycle_id: GUID) -> httpx.Response:
        fullpath = self.dataservice_url.copy_with(path=f"/ts_dataservice/v1/public/loads/{cycle_id}/bad_records_file")
        r = self.get(fullpath)
        return r<|MERGE_RESOLUTION|>--- conflicted
+++ resolved
@@ -108,11 +108,7 @@
             backoff = 4 ** attempts
             log.warning(f"Your ThoughtSpot cluster didn't respond to '{method} {endpoint}', backing off for {backoff}s")
             time.sleep(backoff)
-<<<<<<< HEAD
-            r = super().request(method, endpoint, **request_kw)
-=======
             r = self.session.request(method, endpoint, **request_kw)
->>>>>>> 7f064659
 
         if r.is_error:
             r.raise_for_status()
