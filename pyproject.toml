--- conflicted
+++ resolved
@@ -44,10 +44,6 @@
     "pendulum >= 2.1.2",
     "rich >= 13.0.0",
     "sqlmodel >= 0.0.8",
-<<<<<<< HEAD
-    "thoughtspot_tml @ https://github.com/thoughtspot/thoughtspot_tml/archive/v2.0.5.zip",
-=======
->>>>>>> 0f788b57
     "toml >= 0.10.2",
 
     # version specific
